<?php
/**
 * League.Uri (http://uri.thephpleague.com)
 *
 * @package    League\Uri
 * @subpackage League\Uri
 * @author     Ignace Nyamagana Butera <nyamsprod@gmail.com>
 * @license    https://github.com/thephpleague/uri-parser/blob/master/LICENSE (MIT License)
 * @version    1.3.0
 * @link       https://github.com/thephpleague/uri-parser/
 *
 * For the full copyright and license information, please view the LICENSE
 * file that was distributed with this source code.
 */
declare(strict_types=1);

namespace League\Uri;

/**
 * A class to parse a URI string according to RFC3986.
 *
 * @see     https://tools.ietf.org/html/rfc3986
 * @package League\Uri
 * @author  Ignace Nyamagana Butera <nyamsprod@gmail.com>
 * @since   0.1.0
 */
class Parser
{
    const LOCAL_LINK_PREFIX = '1111111010';

    const URI_COMPONENTS = [
        'scheme' => null, 'user' => null, 'pass' => null, 'host' => null,
        'port' => null, 'path' => '', 'query' => null, 'fragment' => null,
    ];

    /**
     * Returns whether a scheme is valid.
     *
     * @see https://tools.ietf.org/html/rfc3986#section-3.1
     *
     * @param string $scheme
     *
     * @return bool
     */
    public function isScheme(string $scheme): bool
    {
        static $pattern = '/^[a-z][a-z\+\.\-]*$/i';

        return '' === $scheme || preg_match($pattern, $scheme);
    }

    /**
     * Returns whether a hostname is valid.
     *
     * @see https://tools.ietf.org/html/rfc3986#section-3.2.2
     *
     * @param string $host
     *
     * @return bool
     */
    public function isHost(string $host): bool
    {
        return '' === $host
            || $this->isIpv6Host($host)
            || $this->isRegisteredName($host);

    }

    /**
     * Returns whether a port is valid.
     *
     * @see https://tools.ietf.org/html/rfc3986#section-3.2.2
     *
     * @param mixed $port
     *
     * @return bool
     */
    public function isPort($port): bool
    {
        static $pattern = '/^[0-9]+$/';

        if (null === $port || '' === $port) {
            return true;
        }

        return (bool) preg_match($pattern, (string) $port);
    }

    /**
     * Parse a URI string into its components.
     *
     * @see Parser::parse
     *
     * @param string $uri
     *
     * @throws Exception if the URI contains invalid characters
     *
     * @return array
     */
    public function __invoke(string $uri): array
    {
        return $this->parse($uri);
    }

    /**
     * Parse an URI string into its components.
     *
     * This method parses a URI and returns an associative array containing any
     * of the various components of the URI that are present.
     *
     * <code>
     * $components = (new Parser())->parse('http://foo@test.example.com:42?query#');
     * var_export($components);
     * //will display
     * array(
     *   'scheme' => 'http',           // the URI scheme component
     *   'user' => 'foo',              // the URI user component
     *   'pass' => null,               // the URI pass component
     *   'host' => 'test.example.com', // the URI host component
     *   'port' => 42,                 // the URI port component
     *   'path' => '',                 // the URI path component
     *   'query' => 'query',           // the URI query component
     *   'fragment' => '',             // the URI fragment component
     * );
     * </code>
     *
     * The returned array is similar to PHP's parse_url return value with the following
     * differences:
     *
     * <ul>
     * <li>All components are always present in the returned array</li>
     * <li>Empty and undefined component are treated differently. And empty component is
     *   set to the empty string while an undefined component is set to the `null` value.</li>
     * <li>The path component is never undefined</li>
     * <li>The method parses the URI following the RFC3986 rules but you are still
     *   required to validate the returned components against its related scheme specific rules.</li>
     * </ul>
     *
     * @see https://tools.ietf.org/html/rfc3986
     * @see https://tools.ietf.org/html/rfc3986#section-2
     *
     * @param string $uri
     *
     * @throws Exception if the URI contains invalid characters
     *
     * @return array
     */
    public function parse(string $uri): array
    {
        static $pattern = '/[\x00-\x1f\x7f]/';

        //simple URI which do not need any parsing
        static $simple_uri = [
            '' => [],
            '#' => ['fragment' => ''],
            '?' => ['query' => ''],
            '?#' => ['query' => '', 'fragment' => ''],
            '/' => ['path' => '/'],
            '//' => ['host' => ''],
        ];

        if (isset($simple_uri[$uri])) {
            return array_merge(self::URI_COMPONENTS, $simple_uri[$uri]);
        }

        if (preg_match($pattern, $uri)) {
            throw Exception::createFromInvalidCharacters($uri);
        }

        //if the first character is a known URI delimiter parsing can be simplified
        $first_char = $uri[0];

        //The URI is made of the fragment only
        if ('#' === $first_char) {
            $components = self::URI_COMPONENTS;
            $components['fragment'] = (string) substr($uri, 1);

            return $components;
        }

        //The URI is made of the query and fragment
        if ('?' === $first_char) {
            $components = self::URI_COMPONENTS;
            list($components['query'], $components['fragment']) = explode('#', substr($uri, 1), 2) + [1 => null];

            return $components;
        }

        //The URI does not contain any scheme part
        if (0 === strpos($uri, '//')) {
            return $this->parseSchemeSpecificPart($uri);
        }

        //The URI is made of a path, query and fragment
        if ('/' === $first_char || false === strpos($uri, ':')) {
            return $this->parsePathQueryAndFragment($uri);
        }

        //Fallback parser
        return $this->fallbackParser($uri);
    }

    /**
     * Extract components from a URI without a scheme part.
     *
     * The URI MUST start with the authority component
     * preceded by its delimiter the double slash ('//')
     *
     * Example: //user:pass@host:42/path?query#fragment
     *
     * The authority MUST adhere to the RFC3986 requirements.
     *
     * If the URI contains a path component, it MUST be empty or absolute
     * according to RFC3986 path classification.
     *
     * This method returns an associative array containing all URI components.
     *
     * @see https://tools.ietf.org/html/rfc3986#section-3.2
     * @see https://tools.ietf.org/html/rfc3986#section-3.3
     *
     * @param string $uri
     *
     * @throws Exception If any component of the URI is invalid
     *
     * @return array
     */
    protected function parseSchemeSpecificPart(string $uri): array
    {
        //We remove the authority delimiter
        $remaining_uri = (string) substr($uri, 2);
        $components = self::URI_COMPONENTS;

        //Parsing is done from the right upmost part to the left
        //1 - detect fragment, query and path part if any
        list($remaining_uri, $components['fragment']) = explode('#', $remaining_uri, 2) + [1 => null];
        list($remaining_uri, $components['query']) = explode('?', $remaining_uri, 2) + [1 => null];
        if (false !== ($pos = strpos($remaining_uri, '/'))) {
            list($remaining_uri, $components['path']) = explode('/', $remaining_uri, 2) + [1 => null];
            $components['path'] = '/'.$components['path'];
        }

        //2 - The $remaining_uri represents the authority part
        //if the authority part is empty parsing is simplified
        if ('' === $remaining_uri) {
            $components['host'] = '';

            return $components;
        }

        //otherwise we split the authority into the user information and the hostname parts
        $parts = explode('@', $remaining_uri, 2);
        $hostname = $parts[1] ?? $parts[0];
        $user_info = isset($parts[1]) ? $parts[0] : null;
        if (null !== $user_info) {
            list($components['user'], $components['pass']) = explode(':', $user_info, 2) + [1 => null];
        }
        list($components['host'], $components['port']) = $this->parseHostname($hostname);

        return $components;
    }

    /**
     * Parse and validate the URI hostname.
     *
     * @param string $hostname
     *
     * @throws Exception If the hostname is invalid
     *
     * @return array
     */
    protected function parseHostname(string $hostname): array
    {
        if (false === strpos($hostname, '[')) {
            list($host, $port) = explode(':', $hostname, 2) + [1 => null];

            return [$this->filterHost($host), $this->filterPort($port)];
        }

        $delimiter_offset = strpos($hostname, ']') + 1;
        if (isset($hostname[$delimiter_offset]) && ':' !== $hostname[$delimiter_offset]) {
            throw Exception::createFromInvalidHostname($hostname);
        }

        return [
            $this->filterHost(substr($hostname, 0, $delimiter_offset)),
            $this->filterPort(substr($hostname, ++$delimiter_offset)),
        ];
    }

    /**
     * validate the host component
     *
     * @param string|null $host
     *
     * @throws Exception If the hostname is invalid
     *
     * @return string|null
     */
    protected function filterHost($host)
    {
        if (null === $host || $this->isHost($host)) {
            return $host;
        }

        throw Exception::createFromInvalidHost($host);
    }

    /**
     * Validate an IPv6 host.
     *
     * @see http://tools.ietf.org/html/rfc6874#section-2
     * @see http://tools.ietf.org/html/rfc6874#section-4
     *
     * @param string $ipv6
     *
     * @return bool
     */
    protected function isIpv6Host(string $ipv6): bool
    {
        if ('[' !== ($ipv6[0] ?? '') || ']' !== substr($ipv6, -1)) {
            return false;
        }

        $ipv6 = substr($ipv6, 1, -1);
        if (false === ($pos = strpos($ipv6, '%'))) {
            return (bool) filter_var($ipv6, FILTER_VALIDATE_IP, FILTER_FLAG_IPV6);
        }

        $scope = rawurldecode(substr($ipv6, $pos));
        if (strlen($scope) !== strcspn($scope, '?#@[]')) {
            return false;
        }

        $ipv6 = substr($ipv6, 0, $pos);
        if (!filter_var($ipv6, FILTER_VALIDATE_IP, FILTER_FLAG_IPV6)) {
            return false;
        }

        $reducer = function (string $carry, string $char): string {
            return $carry.str_pad(decbin(ord($char)), 8, '0', STR_PAD_LEFT);
        };

        $res = array_reduce(str_split(unpack('A16', inet_pton($ipv6))[1]), $reducer, '');

        return substr($res, 0, 10) === self::LOCAL_LINK_PREFIX;
    }

    /**
     * Returns whether the hostname is valid.
     *
     * A valid registered name MUST:
     *
     * - contains at most 127 subdomains deep
     * - be limited to 255 octets in length
     *
     * @see https://en.wikipedia.org/wiki/Subdomain
     * @see https://tools.ietf.org/html/rfc1035#section-2.3.4
     * @see https://blogs.msdn.microsoft.com/oldnewthing/20120412-00/?p=7873/
     *
     * @param string $host
     *
     * @return bool
     */
    protected function isRegisteredName(string $host): bool
    {
        // Note that unreserved is purposely missing . as it is used to separate labels.
        static $reg_name = '/(?(DEFINE)
                (?<unreserved>[a-z0-9_~\-])
                (?<sub_delims>[!$&\'()*+,;=])
                (?<encoded>%[A-F0-9]{2})
                (?<reg_name>(?:(?&unreserved)|(?&sub_delims)|(?&encoded))*)
            )
            ^(?:(?&reg_name)\.)*(?&reg_name)\.?$/imx';

        static $gen_delims = '/[:\/?#\[\]@ ]/'; // Also includes space.

        if (preg_match($reg_name, $host)) {
            return true;
        }

        if (preg_match($gen_delims, $host)) {
            return false;
        }

        return (bool) idn_to_ascii($host, IDNA_NONTRANSITIONAL_TO_ASCII, INTL_IDNA_VARIANT_UTS46);
    }

    /**
     * @deprecated Will be removed in v2.0
     *
     * Convert a registered name label to its IDNA ASCII form.
     *
     * Conversion is done only if the label contains none valid label characters
     * if a '%' sub delimiter is detected the label MUST be rawurldecode prior to
     * making the conversion
     *
     * @param string $label
     *
     * @return string|false
     */
    protected function toAscii(string $label)
    {
        trigger_error(
            self::class . '::' . __METHOD__ . ' is deprecated and will be removed in a future version',
            E_USER_DEPRECATED
        );

        if (false !== strpos($label, '%')) {
            $label = rawurldecode($label);
        }

        return idn_to_ascii($label, IDNA_NONTRANSITIONAL_TO_ASCII, INTL_IDNA_VARIANT_UTS46);
    }

    /**
<<<<<<< HEAD
     * @deprecated Will be removed in v2.0
=======
     * Returns whether the registered name label is valid.
>>>>>>> c0298fd7
     *
     * Returns whether the registered name label is valid.
     *
     * A valid registered name label MUST conform to the following ABNF
     *
     * reg-name = *( unreserved / pct-encoded / sub-delims )
     *
     * @see https://tools.ietf.org/html/rfc3986#section-3.2.2
     *
     * @param string $label
     *
     * @return bool
     */
    protected function isHostLabel($label): bool
    {
        // Note that unreserved is purposely missing . as it is used to separate labels.
        static $reg_name = '/(?(DEFINE)
                (?<unreserved>[a-z0-9_~\-])
                (?<sub_delims[!$&\'()*+,;=])
                (?<encoded>%[A-F0-9]{2})
                (?<reg_name>(?:(?&unreserved)|(?&sub_delims)|(?&encoded))*)
            )
            ^(?&reg_name)$/imx';

        trigger_error(
            self::class . '::' . __METHOD__ . ' is deprecated and will be removed in a future version',
            E_USER_DEPRECATED
        );

        return '' != $label
            && preg_match($reg_name, $label);
    }

    /**
     * Validate a port number.
     *
     * An exception is raised for ports outside the established TCP and UDP port ranges.
     *
     * @param mixed $port the port number
     *
     * @throws Exception If the port number is invalid.
     *
     * @return null|int
     */
    protected function filterPort($port)
    {
        static $pattern = '/^[0-9]+$/';

        if (null === $port || false === $port || '' === $port) {
            return null;
        }

        if (!preg_match($pattern, (string) $port)) {
            throw Exception::createFromInvalidPort($port);
        }

        return (int) $port;
    }


    /**
     * Extract Components from an URI without scheme or authority part.
     *
     * The URI contains a path component and MUST adhere to path requirements
     * of RFC3986. The path can be
     *
     * <code>
     * path   = path-abempty    ; begins with "/" or is empty
     *        / path-absolute   ; begins with "/" but not "//"
     *        / path-noscheme   ; begins with a non-colon segment
     *        / path-rootless   ; begins with a segment
     *        / path-empty      ; zero characters
     * </code>
     *
     * ex: path?q#f
     * ex: /path
     * ex: /pa:th#f
     *
     * This method returns an associative array containing all URI components.
     *
     * @see https://tools.ietf.org/html/rfc3986#section-3.3
     *
     * @param string $uri
     *
     * @throws Exception If the path component is invalid
     *
     * @return array
     */
    protected function parsePathQueryAndFragment(string $uri): array
    {
        //No scheme is present so we ensure that the path respects RFC3986
        if (false !== ($pos = strpos($uri, ':')) && false === strpos(substr($uri, 0, $pos), '/')) {
            throw Exception::createFromInvalidPath($uri);
        }

        $components = self::URI_COMPONENTS;

        //Parsing is done from the right upmost part to the left
        //1 - detect the fragment part if any
        list($remaining_uri, $components['fragment']) = explode('#', $uri, 2) + [1 => null];

        //2 - detect the query and the path part
        list($components['path'], $components['query']) = explode('?', $remaining_uri, 2) + [1 => null];

        return $components;
    }

    /**
     * Extract components from an URI containing a colon.
     *
     * Depending on the colon ":" position and on the string
     * composition before the presence of the colon, the URI
     * will be considered to have an scheme or not.
     *
     * <ul>
     * <li>In case no valid scheme is found according to RFC3986 the URI will
     * be parsed as an URI without a scheme and an authority</li>
     * <li>In case an authority part is detected the URI specific part is parsed
     * as an URI without scheme</li>
     * </ul>
     *
     * ex: email:johndoe@thephpleague.com?subject=Hellow%20World!
     *
     * This method returns an associative array containing all
     * the URI components.
     *
     * @see https://tools.ietf.org/html/rfc3986#section-3.1
     * @see Parser::parsePathQueryAndFragment
     * @see Parser::parseSchemeSpecificPart
     *
     * @param string $uri
     *
     * @throws Exception If the URI scheme component is empty
     *
     * @return array
     */
    protected function fallbackParser(string $uri): array
    {
        //1 - we split the URI on the first detected colon character
        $parts = explode(':', $uri, 2);
        $remaining_uri = $parts[1] ?? $parts[0];
        $scheme = isset($parts[1]) ? $parts[0] : null;

        //1.1 - a scheme can not be empty (ie a URI can not start with a colon)
        if ('' === $scheme) {
            throw Exception::createFromInvalidScheme($uri);
        }

        //2 - depending on the scheme presence and validity we will differ the parsing

        //2.1 - If the scheme part is invalid the URI may be an URI with a path-noscheme
        //      let's differ the parsing to the Parser::parsePathQueryAndFragment method
        if (!$this->isScheme($scheme)) {
            return $this->parsePathQueryAndFragment($uri);
        }

        $components = self::URI_COMPONENTS;
        $components['scheme'] = $scheme;

        //2.2 - if no scheme specific part is detect parsing is finished
        if ('' == $remaining_uri) {
            return $components;
        }

        //2.3 - if the scheme specific part is a double forward slash
        if ('//' === $remaining_uri) {
            $components['host'] = '';

            return $components;
        }

        //2.4 - if the scheme specific part starts with double forward slash
        //      we differ the remaining parsing to the Parser::parseSchemeSpecificPart method
        if (0 === strpos($remaining_uri, '//')) {
            $components = $this->parseSchemeSpecificPart($remaining_uri);
            $components['scheme'] = $scheme;

            return $components;
        }

        //2.5 - Parsing is done from the right upmost part to the left from the scheme specific part
        //2.5.1 - detect the fragment part if any
        list($remaining_uri, $components['fragment']) = explode('#', $remaining_uri, 2) + [1 => null];

        //2.5.2 - detect the part and query part if any
        list($components['path'], $components['query']) = explode('?', $remaining_uri, 2) + [1 => null];

        return $components;
    }
}<|MERGE_RESOLUTION|>--- conflicted
+++ resolved
@@ -413,11 +413,7 @@
     }
 
     /**
-<<<<<<< HEAD
      * @deprecated Will be removed in v2.0
-=======
-     * Returns whether the registered name label is valid.
->>>>>>> c0298fd7
      *
      * Returns whether the registered name label is valid.
      *
